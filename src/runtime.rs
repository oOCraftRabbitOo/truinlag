--- conflicted
+++ resolved
@@ -168,11 +168,7 @@
     let io_tasks_2 = io_tasks.clone();
 
     let socket = format!(
-<<<<<<< HEAD
-        "truinsocket_{}{}",
-=======
         "/tmp/truinsocket_{}{}",
->>>>>>> 16fce95a
         if cfg!(debug_assertions) { "dev_" } else { "" },
         env!("CARGO_PKG_VERSION")
     );
